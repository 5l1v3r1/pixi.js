--- conflicted
+++ resolved
@@ -9,13 +9,13 @@
  * Pixi.JS is licensed under the MIT License.
  * http://www.opensource.org/licenses/mit-license.php
  */
-/**
- * @author Mat Groves http://matgroves.com/ @Doormat23
- */
-
-(function(){
-
-	var root = this;
+/**
+ * @author Mat Groves http://matgroves.com/ @Doormat23
+ */
+
+(function(){
+
+	var root = this;
 
 /**
  * @author Mat Groves http://matgroves.com/ @Doormat23
@@ -152,10 +152,6 @@
 	return new PIXI.Polygon(points);
 }
 
-<<<<<<< HEAD
-// constructor
-=======
->>>>>>> 4dab30ee
 PIXI.Polygon.constructor = PIXI.Polygon;
 
 
@@ -5038,7 +5034,7 @@
  * See example 12 (http://www.goodboydigital.com/pixijs/examples/12/) to see a working example and check out the source
  * @class Spine
  * @constructor
- * @extends 
+ * @extends DisplayObjectContainer
  * @param {String} url the url of the spine anim file to be used
  */
 PIXI.Spine = function(url)
@@ -7590,18 +7586,18 @@
 };
 
 
-/**
- * @author Mat Groves http://matgroves.com/ @Doormat23
- */
-
- if (typeof exports !== 'undefined') {
-    if (typeof module !== 'undefined' && module.exports) {
-      exports = module.exports = PIXI;
-    }
-    exports.PIXI = PIXI;
-  } else {
-    root.PIXI = PIXI;
-  }
-
-
+/**
+ * @author Mat Groves http://matgroves.com/ @Doormat23
+ */
+
+ if (typeof exports !== 'undefined') {
+    if (typeof module !== 'undefined' && module.exports) {
+      exports = module.exports = PIXI;
+    }
+    exports.PIXI = PIXI;
+  } else {
+    root.PIXI = PIXI;
+  }
+
+
 }).call(this);