--- conflicted
+++ resolved
@@ -124,13 +124,7 @@
     var gl = this.renderer.gl;
 
      // bind the graphics object..
-<<<<<<< HEAD
-    var projection = this.renderer.projection,
-        offset = this.renderer.offset,
-        shader;
-=======
     var shader;// = this.renderer.shaderManager.plugins.primitiveShader;
->>>>>>> 0319f396
 
     if (webGLData.mode === 1)
     {
@@ -159,16 +153,13 @@
     }
     else
     {
+        //this.renderer.shaderManager.activatePrimitiveShader();
         shader = this.renderer.shaderManager.primitiveShader;
 
         this.renderer.shaderManager.setShader( shader );
 
         gl.uniformMatrix3fv(shader.uniforms.translationMatrix._location, false, graphics.worldTransform.toArray(true));
-<<<<<<< HEAD
-        
-=======
-
->>>>>>> 0319f396
+
         gl.uniformMatrix3fv(shader.uniforms.projectionMatrix._location, false, this.renderer.currentRenderTarget.projectionMatrix.toArray(true));
 
         gl.uniform3fv(shader.uniforms.tint._location, utils.hex2rgb(graphics.tint));
