var math = require('../../../math'),
    CONST = require('../../../const'),
<<<<<<< HEAD
=======

    GLTexture = require('pixi-gl-core').GLTexture,
>>>>>>> 5e82bf0e
    GLFramebuffer = require('pixi-gl-core').GLFramebuffer;

/**
 * @author Mat Groves http://matgroves.com/ @Doormat23
 */

/**
 * @class
 * @memberof PIXI
 * @param gl {WebGLRenderingContext} the current WebGL drawing context
 * @param width {number} the horizontal range of the filter
 * @param height {number} the vertical range of the filter
 * @param scaleMode {number} See {@link PIXI.SCALE_MODES} for possible values
 * @param resolution {number} the current resolution
 * @param root {boolean} Whether this object is the root element or not
 */
var RenderTarget = function(gl, width, height, scaleMode, resolution, root)
{
    //TODO Resolution could go here ( eg low res blurs )

    /**
     * The current WebGL drawing context.
     *
     * @member {WebGLRenderingContext}
     */
    this.gl = gl;

    // next time to create a frame buffer and texture

    /**
     * A frame buffer
     *
     * @member {WebGLFrameBuffer}
     */
    this.frameBuffer = null;

    /**
     * The texture
     *
     * @member {PIXI.Texture}
     */
    this.texture = null;

    /**
     * The background colour of this render target, as an array of [r,g,b,a] values
     *
     * @member {array}
     */
    this.clearColor = [0, 0, 0, 0];

    /**
     * The size of the object as a rectangle
     *
     * @member {PIXI.Rectangle}
     */
    this.size = new math.Rectangle(0, 0, 1, 1);

    /**
     * The current resolution
     *
     * @member {number}
     */
    this.resolution = resolution || CONST.RESOLUTION;

    /**
     * The projection matrix
     *
     * @member {PIXI.Matrix}
     */
    this.projectionMatrix = new math.Matrix();

    /**
     * The object's transform
     *
     * @member {PIXI.Matrix}
     */
    this.transform = null;

    /**
     * The frame.
     *
     * @member {PIXI.Rectangle}
     */
    this.frame = null;

<<<<<<< HEAD
    this.defaultFrame = new math.Rectangle();
=======
    /**
     * The stencil buffer stores masking data for the render target
     *
     * @member {WebGLRenderBuffer}
     */
    this.defaultFrame = new PIXI.Rectangle();
>>>>>>> 5e82bf0e
    this.destinationFrame = null;
    this.sourceFrame = null;

    /**
     * The stencil buffer stores masking data for the render target
     *
     * @member {WebGLRenderBuffer}
     */
    this.stencilBuffer = null;

    /**
     * The data structure for the stencil masks
     *
     * @member {PIXI.StencilMaskStack}
     */
    this.stencilMaskStack = [];

    /**
     * Stores filter data for the render target
     *
     * @member {object[]}
     */
    this.filterStack = [
        {
            renderTarget:this,
            filter:[],
            bounds:this.size
        }
    ];


    /**
     * The scale mode.
     *
     * @member {number}
     * @default PIXI.SCALE_MODES.DEFAULT
     * @see PIXI.SCALE_MODES
     */
    this.scaleMode = scaleMode || CONST.SCALE_MODES.DEFAULT;

    /**
     * Whether this object is the root element or not
     *
     * @member {boolean}
     */
    this.root = root;


    if (!this.root)
    {
        this.frameBuffer = GLFramebuffer.createRGBA(gl, 100, 100);

        if( this.scaleMode === CONST.SCALE_MODES.NEAREST)
        {
            this.frameBuffer.texture.enableNearestScaling();
        }
        else
        {
            this.frameBuffer.texture.enableLinearScaling();

        }
        /*
            A frame buffer needs a target to render to..
            create a texture and bind it attach it to the framebuffer..
         */

        // this is used by the base texture
        this.texture = this.frameBuffer.texture;
    }
    else
    {
        // make it a null framebuffer..
        this.frameBuffer = new GLFramebuffer(gl, 100, 100);
        this.frameBuffer.framebuffer = null;

    }

    this.setFrame();

    this.resize(width, height);
};

RenderTarget.prototype.constructor = RenderTarget;
module.exports = RenderTarget;

/**
 * Clears the filter texture.
 *
 * @param [bind=false] {boolean} Should we bind our framebuffer before clearing?
 */
RenderTarget.prototype.clear = function(clearColor)
{
    var cc = clearColor || this.clearColor;
    this.frameBuffer.clear(cc[0],cc[1],cc[2],cc[3]);//r,g,b,a);
};

/**
 * Binds the stencil buffer.
 *
 */
RenderTarget.prototype.attachStencilBuffer = function()
{
    //TODO check if stencil is done?
    /**
     * The stencil buffer is used for masking in pixi
     * lets create one and then add attach it to the framebuffer..
     */
    if (!this.root)
    {
        this.frameBuffer.enableStencil();
    }
};

RenderTarget.prototype.setFrame = function(destinationFrame, sourceFrame)
{
    this.destinationFrame = destinationFrame || this.destinationFrame || this.defaultFrame;
    this.sourceFrame = sourceFrame || this.sourceFrame || destinationFrame;
};

/**
 * Binds the buffers and initialises the viewport.
 *
 */
RenderTarget.prototype.activate = function()
{
    //TOOD refactor usage of frame..
    var gl = this.gl;

    // make surethe texture is unbound!
    this.frameBuffer.bind();

    this.calculateProjection( this.destinationFrame, this.sourceFrame );

    if(this.transform)
    {
        this.projectionMatrix.append(this.transform);
    }

    //TODO add a check as them may be the same!
    if(this.destinationFrame !== this.sourceFrame)
    {

        gl.enable(gl.SCISSOR_TEST);
        gl.scissor(this.destinationFrame.x | 0,this.destinationFrame.y | 0, (this.destinationFrame.width * this.resolution) | 0, (this.destinationFrame.height* this.resolution) | 0);
    }
    else
    {
        gl.disable(gl.SCISSOR_TEST);
    }


    // TODO - does not need to be updated all the time??
    gl.viewport(this.destinationFrame.x | 0,this.destinationFrame.y | 0, (this.destinationFrame.width * this.resolution) | 0, (this.destinationFrame.height * this.resolution)|0);


};


/**
 * Updates the projection matrix based on a projection frame (which is a rectangle)
 *
 */
RenderTarget.prototype.calculateProjection = function (destinationFrame, sourceFrame)
{
    var pm = this.projectionMatrix;

    sourceFrame = sourceFrame || destinationFrame;

    pm.identity();

    // TODO: make dest scale source
    if (!this.root)
    {
        pm.a = 1 / destinationFrame.width*2;
        pm.d = 1 / destinationFrame.height*2;

        pm.tx = -1 - sourceFrame.x * pm.a;
        pm.ty = -1 - sourceFrame.y * pm.d;
    }
    else
    {
        pm.a = 1 / destinationFrame.width*2;
        pm.d = -1 / destinationFrame.height*2;

        pm.tx = -1 - sourceFrame.x * pm.a;
        pm.ty = 1 - sourceFrame.y * pm.d;
    }
};


/**
 * Resizes the texture to the specified width and height
 *
 * @param width {Number} the new width of the texture
 * @param height {Number} the new height of the texture
 */
RenderTarget.prototype.resize = function (width, height)
{
    width = width | 0;
    height = height | 0;

    if (this.size.width === width && this.size.height === height)
    {
        return;
    }

    this.size.width = width;
    this.size.height = height;

    this.defaultFrame.width = width;
    this.defaultFrame.height = height;


    this.frameBuffer.resize(width * this.resolution, height * this.resolution);

    var projectionFrame = this.frame || this.size;

    this.calculateProjection( projectionFrame );
};

/**
 * Destroys the render target.
 *
 */
RenderTarget.prototype.destroy = function ()
{
<<<<<<< HEAD
=======
    var gl = this.gl;

>>>>>>> 5e82bf0e
    this.frameBuffer.destroy();

    this.frameBuffer = null;
    this.texture = null;
};<|MERGE_RESOLUTION|>--- conflicted
+++ resolved
@@ -1,10 +1,6 @@
 var math = require('../../../math'),
     CONST = require('../../../const'),
-<<<<<<< HEAD
-=======
-
     GLTexture = require('pixi-gl-core').GLTexture,
->>>>>>> 5e82bf0e
     GLFramebuffer = require('pixi-gl-core').GLFramebuffer;
 
 /**
@@ -90,16 +86,12 @@
      */
     this.frame = null;
 
-<<<<<<< HEAD
-    this.defaultFrame = new math.Rectangle();
-=======
     /**
      * The stencil buffer stores masking data for the render target
      *
      * @member {WebGLRenderBuffer}
      */
     this.defaultFrame = new PIXI.Rectangle();
->>>>>>> 5e82bf0e
     this.destinationFrame = null;
     this.sourceFrame = null;
 
@@ -326,11 +318,6 @@
  */
 RenderTarget.prototype.destroy = function ()
 {
-<<<<<<< HEAD
-=======
-    var gl = this.gl;
-
->>>>>>> 5e82bf0e
     this.frameBuffer.destroy();
 
     this.frameBuffer = null;
